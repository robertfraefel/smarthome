<?xml version="1.0" encoding="MACROMAN"?>
<project xmlns:xsi="http://www.w3.org/2001/XMLSchema-instance" xmlns="http://maven.apache.org/POM/4.0.0" xsi:schemaLocation="http://maven.apache.org/POM/4.0.0 http://maven.apache.org/maven-v4_0_0.xsd">

  <parent>
    <groupId>org.eclipse.smarthome.extensions</groupId>
    <artifactId>pom</artifactId>
    <version>0.8.0-SNAPSHOT</version>
  </parent>

  <modelVersion>4.0.0</modelVersion>
  <groupId>org.eclipse.smarthome.extensions.ui</groupId>
  <artifactId>pom</artifactId>

  <name>Eclipse SmartHome UI Extensions</name>

  <packaging>pom</packaging>

  <modules>
    <module>iconset</module>
<<<<<<< HEAD
    <module>org.eclipse.smarthome.ui.paper</module>
=======
    <module>org.eclipse.smarthome.ui.basic</module>
    <module>org.eclipse.smarthome.ui.paperui</module>
>>>>>>> c0af7f79
  </modules>

</project><|MERGE_RESOLUTION|>--- conflicted
+++ resolved
@@ -17,12 +17,8 @@
 
   <modules>
     <module>iconset</module>
-<<<<<<< HEAD
     <module>org.eclipse.smarthome.ui.paper</module>
-=======
     <module>org.eclipse.smarthome.ui.basic</module>
-    <module>org.eclipse.smarthome.ui.paperui</module>
->>>>>>> c0af7f79
   </modules>
 
 </project>