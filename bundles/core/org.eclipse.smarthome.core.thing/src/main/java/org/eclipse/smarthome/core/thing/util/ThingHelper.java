--- conflicted
+++ resolved
@@ -32,13 +32,10 @@
  * {@link ThingHelper} provides a utility method to create and bind items.
  * 
  * @author Oliver Libutzki - Initial contribution
-<<<<<<< HEAD
  * @author Andre Fuechsel - graceful creation of items and links
-=======
  * @author Benedikt Niehues - Fix ESH Bug 450236
  *         https://bugs.eclipse.org/bugs/show_bug.cgi?id=450236 - Considering
  *         ThingTypeDescription
->>>>>>> ba0857b3
  */
 public class ThingHelper {
 
