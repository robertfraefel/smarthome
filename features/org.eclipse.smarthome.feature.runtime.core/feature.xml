--- conflicted
+++ resolved
@@ -216,11 +216,14 @@
          unpack="false"/>
 
    <plugin
-<<<<<<< HEAD
          id="org.eclipse.smarthome.core.id"
-=======
+         download-size="0"
+         install-size="0"
+         version="0.0.0"
+         unpack="false"/>
+
+   <plugin
          id="org.eclipse.smarthome.transform.scale"
->>>>>>> d3135deb
          download-size="0"
          install-size="0"
          version="0.0.0"
